--- conflicted
+++ resolved
@@ -1,9 +1,5 @@
 """
 Line World Environment
-<<<<<<< HEAD
-=======
-
->>>>>>> ec35dc7b
 Spécifications:
 - États: [0, 1, 2, 3, 4]
 - Actions: [0, 1] (0: Left, 1: Right)  
